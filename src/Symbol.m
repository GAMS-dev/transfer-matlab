% GAMS Symbol (Set, Alias, Parameter, Variable or Equation)
%
% ------------------------------------------------------------------------------
%
% GAMS - General Algebraic Modeling System
% GAMS Transfer Matlab
%
% Copyright (c) 2020-2022 GAMS Software GmbH <support@gams.com>
% Copyright (c) 2020-2022 GAMS Development Corp. <support@gams.com>
%
% Permission is hereby granted, free of charge, to any person obtaining a copy
% of this software and associated documentation files (the 'Software'), to deal
% in the Software without restriction, including without limitation the rights
% to use, copy, modify, merge, publish, distribute, sublicense, and/or sell
% copies of the Software, and to permit persons to whom the Software is
% furnished to do so, subject to the following conditions:
%
% The above copyright notice and this permission notice shall be included in all
% copies or substantial portions of the Software.
%
% THE SOFTWARE IS PROVIDED 'AS IS', WITHOUT WARRANTY OF ANY KIND, EXPRESS OR
% IMPLIED, INCLUDING BUT NOT LIMITED TO THE WARRANTIES OF MERCHANTABILITY,
% FITNESS FOR A PARTICULAR PURPOSE AND NONINFRINGEMENT. IN NO EVENT SHALL THE
% AUTHORS OR COPYRIGHT HOLDERS BE LIABLE FOR ANY CLAIM, DAMAGES OR OTHER
% LIABILITY, WHETHER IN AN ACTION OF CONTRACT, TORT OR OTHERWISE, ARISING FROM,
% OUT OF OR IN CONNECTION WITH THE SOFTWARE OR THE USE OR OTHER DEALINGS IN THE
% SOFTWARE.
%
% ------------------------------------------------------------------------------
%
% GAMS Symbol (Set, Alias, Parameter, Variable or Equation)
%
% Use subclasses to create a GAMS Symbol, see subclass help.
%
% See also: GAMSTransfer.Set, GAMSTransfer.Alias, GAMSTransfer.Parameter,
% GAMSTransfer.Variable, GAMSTransfer.Equation
%

%> @ingroup symbol
%> @brief GAMS Symbol (Set, Alias, Parameter, Variable or Equation)
%>
%> Use subclasses to create a GAMS Symbol, see subclass help.
%>
%> @see \ref GAMSTransfer::Set "Set", \ref GAMSTransfer::Alias "Alias", \ref
%> GAMSTransfer::Parameter "Parameter", \ref GAMSTransfer::Variable "Variable",
%> \ref GAMSTransfer::Equation "Equation"
classdef Symbol < handle


    properties (Dependent)
        %> Dimension of symbol (in [0,20])

        % dimension Dimension of symbol (in [0,20])
        dimension


        %> Shape of symbol (length == dimension)
        %>
        %> See \ref GAMSTRANSFER_MATLAB_SYMBOL_DOMAIN and \ref
        %> GAMSTRANSFER_MATLAB_CONTAINER_INDEXED for more information.

        % size Shape of symbol (length == dimension)
        size


        %> Domain of symbol (length == dimension)
        %>
        %> See \ref GAMSTRANSFER_MATLAB_SYMBOL_DOMAIN for more information.

        % domain Domain of symbol (length == dimension)
        domain
    end

    properties (Dependent, SetAccess = private)
        %> Domain names of symbol

        % domain_names Domain names of symbol
        domain_names


        %> Expected domain labels in records

        % domain_labels Expected domain labels in records
        domain_labels


        %> Specifies if domains are stored 'relaxed' or 'regular'
        %>
        %> See \ref GAMSTRANSFER_MATLAB_SYMBOL_DOMAIN for more information.

        % domain_type Specifies if domains are stored 'relaxed' or 'regular'
        domain_type
    end

    properties (Dependent)
        %> Enables domain entries in records to be recursively added to the
        %> domains in case they are not present in the domains already
        %>
        %> See \ref GAMSTRANSFER_MATLAB_RECORDS_DOMVIOL for more information.

        % Enables domain entries in records to be recursively added to the
        % domains in case they are not present in the domains already
        domain_forwarding
    end

    properties
        %> Storage of symbol records
        %>
        %> See \ref GAMSTRANSFER_MATLAB_RECORDS_FORMAT for more information.

        % records Storage of symbol records
        records
    end

    properties (Dependent, SetAccess = private)
        %> Format in which records are stored in
        %>
        %> If records are changed, this gets reset to \ref
        %> GAMSTransfer::RecordsFormat::UNKNOWN "RecordsFormat.UNKNOWN". Calling
        %> \ref GAMSTransfer::Alias::isValid "Alias.isValid" will detect the
        %> format again.
        %>
        %> See \ref GAMSTRANSFER_MATLAB_RECORDS_FORMAT for more information.

        % format Format in which records are stored in
        %
        % If records are changed, this gets reset to 'unknown'. Calling isValid()
        % will detect the format again.
        format
    end

    properties
        %> Flag to indicate modification
        %>
        %> If the symbol has been modified since last reset of flag (`false`),
        %> this flag will be `true`.

        % Flag to indicate modification
        %
        % If the symbol has been modified since last reset of flag (`false`),
        % this flag will be `true`.
        modified = true
    end

    properties (Hidden, SetAccess = private)
        id

        % container Container this symbol is stored in
        container

        % uels Unique Element Lists for each dimension in case categorical arrays are not supported
        uels
    end

    properties (Hidden)
        name_
        description_
        dimension_
        domain_
        domain_names_
        domain_labels_
        domain_type_
        domain_forwarding_
        size_
        format_
        number_records_
    end

    properties (Hidden, Constant)
        FORMAT_REEVALUATE = -2;
    end

    methods (Access = protected)

        %> Constructs a GAMS Symbol, see subclasses help
        function obj = Symbol(container, name, description, domain_size, records, domain_forwarding)
            % Constructs a GAMS Symbol, see class help

            obj.id = int32(randi(100000));

            if ~isa(container, 'GAMSTransfer.Container')
                error('Argument ''container'' must be of type ''GAMSTransfer.Container''.');
            end
            if ~(isstring(name) && numel(name) == 1) && ~ischar(name)
                error('Argument ''name'' must be of type ''char''.');
            end
            name = char(name);
            if numel(name) >= 64
                error('Symbol name too long. Name length must be smaller than 64.');
            end
            if ~(isstring(description) && numel(description) == 1) && ~ischar(description)
                error('Argument ''description'' must be of type ''char''.');
            end
            description = char(description);
            if numel(description) >= 256
                error('Symbol description too long. Name length must be smaller than 256.');
            end
            if container.indexed && ~isnumeric(domain_size)
                error('Argument ''size'' must be of type ''numeric''.')
            end
            if ~container.indexed && ~iscell(domain_size)
                error('Argument ''domain'' must be of type ''cell''.')
            end
            if ~islogical(domain_forwarding)
                error('Argument ''domain_forwarding'' must be of type ''logical''.');
            end

            obj.container = container;
            obj.name_ = name;
            obj.description_ = description;
            obj.domain_forwarding_ = domain_forwarding;
            obj.number_records_ = nan;

            % the following inits dimension_, domain_, domain_names_, domain_labels_,
            % domain_type_, uels
            if container.indexed
                obj.size = domain_size;
            else
                obj.domain = domain_size;
            end
            obj.format_ = obj.FORMAT_REEVALUATE;

            % add symbol to container
            obj.container.add(obj);

            % assign records
            if ~isempty(records)
                obj.setRecords(records);
            else
                obj.format_ = GAMSTransfer.RecordsFormat.EMPTY;
            end
        end

    end

    methods

        function dim = get.dimension(obj)
            dim = obj.dimension_;
        end

        function set.dimension(obj, dim)
            if ~isnumeric(dim)
                error('Dimension must be of type ''numeric''.');
            end
            if round(dim) ~= dim
                error('Dimension must be integer.');
            end
            if dim < 0 || dim > 20
                error('Dimension must be within [0,20].');
            end
            if dim == obj.dimension_
                return
            end
            if obj.container.indexed
                if dim < obj.dimension_
                    obj.size = obj.size(1:dim);
                else
                    obj.size(obj.dimension_+1:dim) = 1;
                end
            else
                if dim < obj.dimension_
                    obj.domain = obj.domain(1:dim);
                else
                    obj.domain(obj.dimension_+1:dim) = {'*'};
                end
            end
        end

        function domain = get.domain(obj)
            domain = obj.domain_;
        end

        function set.domain(obj, domain)
            if obj.container.indexed
                error('Setting symbol domain not allowed in indexed mode.');
            end

            GAMSTransfer.gt_cmex_set_sym_domain(obj, domain, obj.container.id, ...
                obj.container.features.c_prop_setget);
            obj.domain_ = domain;

            % update uels
            if ~obj.container.features.categorical
                uels = struct();
                for i = 1:obj.dimension_
                    label = obj.domain_labels_{i};
                    if isfield(obj.uels, label)
                        uels.(label) = obj.uels.(label);
                    elseif (isa(obj.domain_{i}, 'GAMSTransfer.Set') || ...
                        isa(obj.domain_{i}, 'GAMSTransfer.Alias')) && ...
                        obj.domain_{i}.isValidAsDomain()
                        uels.(label) = GAMSTransfer.UniqueElementList();
                        uels.(label).set(obj.domain_{i}.getUELs(1, 'ignore_unused', true), []);
                    else
                        uels.(label) = GAMSTransfer.UniqueElementList();
                    end
                end
                obj.uels = uels;
            end

            obj.modified = true;
        end

        function domain_names = get.domain_names(obj)
            domain_names = obj.domain_names_;
        end

        function domain_labels = get.domain_labels(obj)
            domain_labels = obj.domain_labels_;
        end

        function domain_type = get.domain_type(obj)
            domain_type = obj.domain_type_;
        end

        function domain_forwarding = get.domain_forwarding(obj)
            domain_forwarding = obj.domain_forwarding_;
        end

        function set.domain_forwarding(obj, domain_forwarding)
            if ~islogical(domain_forwarding)
                error('domain_forwarding must be logical.');
            end
            if ~obj.domain_forwarding_ && domain_forwarding
                obj.resolveDomainViolations();
            end
            obj.domain_forwarding_ = domain_forwarding;
            obj.modified = true;
        end

        function sizes = get.size(obj)
            sizes = obj.size_;
        end

        function set.size(obj, sizes)
            if ~obj.container.indexed
                error('Setting symbol size only allowed in indexed mode.');
            end
            if ~isnumeric(sizes)
                error('Size must be of type ''numeric''.');
            end
            for i = 1:numel(sizes)
                if isinf(sizes(i)) || isnan(sizes(i))
                    error('Size must not be inf or nan.');
                end
                if sizes(i) < 0
                    error('Size must be non-negative.');
                end
                if sizes(i) ~= round(sizes(i))
                    error('Size must be integer.');
                end
            end

            obj.size_ = sizes;
            obj.dimension_ = numel(sizes);

            % generate domain (labels)
            obj.domain_names_ = cell(1, obj.dimension_);
            obj.domain_labels_ = cell(1, obj.dimension_);
            obj.domain_ = cell(1, obj.dimension_);
            for i = 1:obj.dimension_
                obj.domain_{i} = sprintf('dim_%d', i);
                obj.domain_names_{i} = obj.domain_{i};
                obj.domain_labels_{i} = obj.domain_{i};
            end

            % determine domain info type
            obj.domain_type_ = 'relaxed';

            % indicate that we need to recheck symbol records
            obj.format_ = obj.FORMAT_REEVALUATE;
            obj.number_records_ = nan;

            obj.modified = true;
        end

        function form = get.format(obj)
            form = GAMSTransfer.RecordsFormat.int2str(obj.format_);
        end

        function set.records(obj, records)
            obj.records = records;
            obj.format_ = obj.FORMAT_REEVALUATE;
            obj.number_records_ = nan;
            obj.modified = true;
        end

        function set.modified(obj, modified)
            if ~islogical(modified)
                error('Modified must be logical.');
            end
            obj.modified = modified;
        end

    end

    methods

        %> Sets symbol records in supported format
        %>
        %> If records are not given in any of the supported formats, e.g. struct
        %> or dense_matrix, this function tries to convert the given data into
        %> one of them.
        %>
        %> Conversion is applied based on the following rules:
        %> - `string`: Interpreted as domain entry for first dimension.
        %> - `cellstr`: First dimension of `cellstr` must be equal to symbol
        %>   dimension and second will be the number of records. Row `i` is
        %>   interpreted to hold the domain entries for dimension `i`.
        %> - `numeric vector/matrix`: Interpreted to hold the `level` values (or
        %>   `value` for Parameter). Must satisfy the shape given by symbol
        %>   size since this can only be a matrix format (e.g. `dense_matrix` or
        %>   `sparse_matrix`), because domain entries are not given.
        %> - `cell`: If element is the `i`-th `cellstr`, then this is considered
        %>   to be the domain entries for the `i`-th domain. If element is the
        %>   `j`-th numeric vector/matrix, it is interpreted as the `j`-th
        %>   element of the following: `level` or `value`, `marginal`, `lower`,
        %>   `upper`, `scale`. If symbol is a \ref GAMSTransfer::Set "Set", the
        %>   `(dim+1)`-th `cellstr` is considered to be the set element texts.
        %> - `struct`: Fields which names match domain labels, are interpreted
        %>   as domain entries of the given domain. Other supported fields are
        %>   `level`, `value`, `marginal`, `lower`, `upper`, `scale`, `text`.
        %>   Unsopprted fields are ignored.
        %> - `table`: used as is.
        %>
        %> @note Instead of a `cell`, it is possible to provide the elements as
        %> separate arguments to the function.
        %>
        %> **Example:**
        %> ```
        %> c = Container();
        %> i = Set(c, 'i', 'description', 'canning plants');
        %> i.setRecords({'seattle', 'san-diego'});
        %> a = Parameter(c, 'a', i, 'description', 'capacity of plant i in cases');
        %> a.setRecords([350, 600]);
        %> supply = Equation(c, 'supply', 'l', i, 'description', 'observe supply limit at plant i');
        %> supply.setRecords(struct('level', [350, 550], 'marginal', [geteps(), 0], 'upper', [350, 600]));
        %> ```
        %>
        %> @see \ref GAMSTransfer::RecordsFormat "RecordsFormat"
        function setRecords(obj, varargin)
            % Sets symbol records in supported format
            %
            % If records are not given in any of the supported formats, e.g.
            % struct or dense_matrix, this function tries to convert the given
            % data into one of them.
            %
            % Conversion is applied based on the following rules:
            % - string: Interpreted as domain entry for first dimension.
            % - cellstr: First dimension of cellstr must be equal to symbol
            %   dimension and second will be the number of records. Row i is
            %   interpreted to hold the domain entries for dimension i.
            % - numeric vector/matrix: Interpreted to hold the level values (or
            %   values for Parameter). Must satisfy the shape given by symbol
            %   size since this can only be a matrix format (e.g. dense_matrix or
            %   sparse_matrix), because domain entries are not given.
            % - cell: If element is the i-th cellstr, then this is considered to
            %   be the domain entries for the i-th domain. If element is the j-th
            %   numeric vector/matrix, it is interpreted as the j-th element of
            %   the following: level or value, marginal, lower, upper, scale.
            %   If symbol is a Set, the (dim+1)-th cellstr is considered to be
            %   the set element texts.
            % - struct: Fields which names match domain labels, are interpreted
            %   as domain entries of the given domain. Other supported fields are
            %   level, value, marginal, lower, upper, scale, text. Unsopprted
            %   fields are ignored.
            % - table: used as is.
            %
            % Note: Instead of a cell, it is possible to provide the elements as
            % separate arguments to the function.
            %
            % Example:
            % c = Container();
            % i = Set(c, 'i', 'description', 'canning plants');
            % i.setRecords({'seattle', 'san-diego'});
            % a = Parameter(c, 'a', i, 'description', 'capacity of plant i in cases');
            % a.setRecords([350, 600]);
            % supply = Equation(c, 'supply', 'l', i, 'description', 'observe supply limit at plant i');
            % supply.setRecords(struct('level', [350, 550], 'marginal', [geteps(), 0], 'upper', [350, 600]));
            %
            % See also: GAMSTransfer.RecordsFormat

            obj.records = struct();
            obj.checkDomains();
            obj.updateDomainSetDependentData();

            if nargin == 2
                records = varargin{1};
            else
                records = varargin;
            end

            % collect uels
            uels = cell(1, obj.dimension_);

            % string -> recall with cell of strings
            if isstring(records) && numel(records) == 1 || ischar(records)
                if obj.container.indexed
                    error('Strings not allowed in indexed mode.');
                end
                if obj.dimension_ ~= 1
                    error('Single string as records only accepted if symbol dimension equals 1.');
                end
                uels{1} = {records};
                obj.setRecordsDomainField(1, uels{1}, {records});

            % cell of strings -> domain entries
            elseif iscellstr(records)
                if obj.container.indexed
                    error('Strings not allowed in indexed mode.');
                end
                s = size(records);
                if s(1) ~= obj.dimension_
                    error('First dimension of cellstr must equal symbol dimension.');
                end
                for i = 1:obj.dimension_
                    [~,uidx,~] = unique(records(i,:), 'first');
                    uels{i} = records(i,sort(uidx));
                    obj.setRecordsDomainField(i, uels{i}, records(i,:));
                end

            % numeric vector -> interpret as level values in matrix format
            elseif isnumeric(records)
                obj.setRecordsValueField(1, records, true);

            % cell -> cellstr elements to domains or set element texts and
            % numeric vector to values
            elseif iscell(records)
                n_value_fields = 0;
                n_dom_fields = 0;
                for i = 1:numel(records)
                    if isnumeric(records{i})
                        n_value_fields = n_value_fields + 1;
                        if n_value_fields > 5
                            error('Too many value fields in records.');
                        end
                        obj.setRecordsValueField(n_value_fields, records{i}, false);
                    elseif iscellstr(records{i})
                        if obj.container.indexed
                            error('Strings not allowed in indexed mode.');
                        end
                        n_dom_fields = n_dom_fields + 1;
                        if n_dom_fields == obj.dimension_ + 1 && isa(obj, 'GAMSTransfer.Set')
                            obj.setRecordsTextField(records{i});
                            continue
                        end
                        if n_dom_fields > obj.dimension_
                            error('More domain fields than symbol dimension.');
                        end
                        [~,uidx,~] = unique(records{i}, 'first');
                        uels{n_dom_fields} = records{i}(sort(uidx));
                        obj.setRecordsDomainField(n_dom_fields, uels{n_dom_fields}, records{i});
                    else
                        error('Cell elements must be cellstr or numeric.');
                    end
                end

            % struct -> check fields for domain or value fields
            elseif isstruct(records) && numel(records) == 1
                fields = fieldnames(records);
                for i = 1:numel(fields)
                    field = fields{i};
                    j = find(ismember(obj.VALUE_FIELDS, field));
                    if ~isempty(j)
                        obj.setRecordsValueField(j, records.(field), false);
                        continue
                    end
                    j = find(ismember(obj.TEXT_FIELDS, field));
                    if ~isempty(j)
                        obj.setRecordsTextField(records.(field));
                        continue
                    end
                    for j = 1:obj.dimension_
                        if strcmp(field, obj.domain_labels_{j}) || ...
                            (isa(obj.domain_{j}, 'GAMSTransfer.Set') || ...
                            isa(obj.domain_{j}, 'GAMSTransfer.Alias')) && ...
                            strcmp(field, obj.domain_{j}.name)
                            rec_field = records.(field);
                            [~,uidx,~] = unique(rec_field, 'first');
                            uels{j} = rec_field(sort(uidx));
                            obj.setRecordsDomainField(j, uels{j}, rec_field);
                            break;
                        end
                    end
                end

            % array struct
            elseif isstruct(records)
                error('Non-scalar structure arrays currently not supported.');

            % table -> just keep it
            elseif obj.container.features.table && istable(records)
                obj.records = records;

            else
                error('Unsupported records format.');
            end

            % check records format
            try
                obj.isValid(2);
            catch e
                obj.records = [];
                error(e.message);
            end

            % store uels
            % Note: we don't need to init when categorical arrays are used, they
            % are initialized already. Moreover, resolving domain violations for
            % domain_forwarding happens automatically in isValid if categorical
            % arrays are used. However, if not, UELs are set now, so we need to
            % update domains now, too.
            if ~obj.container.indexed && ~obj.container.features.categorical
                for i = 1:obj.dimension_
                    if ~isempty(uels{i})
                        obj.setUELs(uels{i}, i, 'rename', true);
                    end
                end

                % resolve domain violations
                if obj.domain_forwarding_
                    obj.resolveDomainViolations();
                end
            end
        end

        %> Transforms symbol records into given format
        %>
        %> @see \ref GAMSTransfer::RecordsFormat "RecordsFormat"
        function transformRecords(obj, target_format)
            % Transforms symbol records into given format
            %
            % See also: GAMSTransfer.RecordsFormat

            if ~(isstring(target_format) && numel(target_format) == 1) && ~ischar(target_format);
                error('Argument ''target_format'' must be ''char''.');
            end
            target_format = GAMSTransfer.RecordsFormat.str2int(target_format);
            if target_format == GAMSTransfer.RecordsFormat.DENSE_MATRIX && ...
                obj.dimension == 0
                target_format = GAMSTransfer.RecordsFormat.STRUCT;
            end

            try
                def_vals = obj.default_values;
                def_values(1) = def_vals.level;
                def_values(2) = def_vals.marginal;
                def_values(3) = def_vals.lower;
                def_values(4) = def_vals.upper;
                def_values(5) = def_vals.scale;
            catch
                def_values = GAMSTransfer.SpecialValues.NA * ones(1, 5);
                def_values(1) = 0;
            end

            % check applicability of transform
            if ~obj.isValid()
                error('Symbol records are invalid.');
            end
            switch obj.format_
            case GAMSTransfer.RecordsFormat.EMPTY
                return
            case GAMSTransfer.RecordsFormat.UNKNOWN
                error('Cannot transform current format: %s', obj.format);
            end
            switch target_format
            case GAMSTransfer.RecordsFormat.EMPTY
                obj.records = [];
            case GAMSTransfer.RecordsFormat.UNKNOWN
                error('Invalid target format: %s', p.Results.target_format);
            case GAMSTransfer.RecordsFormat.STRUCT
                if ~obj.SUPPORTS_FORMAT_STRUCT
                    error('Cannot transform this symbol type into ''struct''.');
                end
            case GAMSTransfer.RecordsFormat.TABLE
                if ~obj.SUPPORTS_FORMAT_TABLE
                    error('Cannot transform this symbol type into ''table''.');
                end
            case GAMSTransfer.RecordsFormat.DENSE_MATRIX
                if ~obj.SUPPORTS_FORMAT_DENSE_MATRIX
                    error('Cannot transform this symbol type into ''dense_matrix''.');
                end
            case GAMSTransfer.RecordsFormat.SPARSE_MATRIX
                if ~obj.SUPPORTS_FORMAT_SPARSE_MATRIX
                    error('Cannot transform this symbol type into ''sparse_matrix''.');
                end
            end

            % transform between column based formats
            switch obj.format_
            case GAMSTransfer.RecordsFormat.STRUCT
                switch target_format
                case GAMSTransfer.RecordsFormat.STRUCT
                    return
                case GAMSTransfer.RecordsFormat.TABLE
                    obj.records = struct2table(obj.records);
                    obj.format_ = target_format;
                    return
                end
            case GAMSTransfer.RecordsFormat.TABLE
                switch target_format
                case GAMSTransfer.RecordsFormat.STRUCT
                    obj.records = table2struct(obj.records, 'ToScalar', true);
                    obj.format_ = target_format;
                    return
                case GAMSTransfer.RecordsFormat.TABLE
                    return
                end
            end

            % transform column based formats to matrix based formats
            switch obj.format_
            case {GAMSTransfer.RecordsFormat.STRUCT, GAMSTransfer.RecordsFormat.TABLE}
                switch target_format
                case {GAMSTransfer.RecordsFormat.DENSE_MATRIX, GAMSTransfer.RecordsFormat.SPARSE_MATRIX}
                    if any(isnan(obj.size_) | isinf(obj.size_))
                        error('Matrix sizes not available. Can''t transform to matrix.');
                    end
                    if target_format == GAMSTransfer.RecordsFormat.SPARSE_MATRIX && obj.dimension_ > 2
                        error('Sparse matrix cannot support dimensions larger than 2.');
                    end

                    records = struct();

                    % get matrix (linear) indices
                    s = ones(1, max(2, obj.dimension_));
                    s(1:obj.dimension_) = obj.size_;
                    if obj.dimension_ > 0
                        idx_sub = cell(1, obj.dimension_);
                        for i = 1:obj.dimension_
                            if obj.container.indexed
                                idx_sub{i} = obj.records.(obj.domain_labels_{i});
                            else
                                % get UEL mapping w.r.t. domain set
                                [~, uel_map] = ismember(obj.getUELs(i), ...
                                    obj.domain_{i}.getUELs(1, 'ignore_unused', true));
                                if any(uel_map == 0)
                                    error('Found domain violation.');
                                end
                                idx_sub{i} = uel_map(obj.records.(obj.domain_labels_{i}));
                            end
                        end
                        idx = sub2ind(s, idx_sub{:});
                    else
                        idx = 1;
                    end

                    % store value fields
                    if obj.format_ == GAMSTransfer.RecordsFormat.STRUCT
                        fields = fieldnames(obj.records);
                    else
                        fields = obj.records.Properties.VariableNames;
                    end
                    for i = 1:numel(fields)
                        j = find(ismember(obj.VALUE_FIELDS, fields{i}));
                        if ~isempty(j)
                            def = def_values(j);
                        else
                            continue
                        end
                        if target_format == GAMSTransfer.RecordsFormat.DENSE_MATRIX
                            records.(fields{i}) = def * ones(s);
                        elseif def == 0
                            records.(fields{i}) = sparse(s(1), s(2));
                        else
                            records.(fields{i}) = sparse(def * ones(s));
                        end
                        records.(fields{i})(idx) = obj.records.(fields{i});
                    end

                    obj.records = records;
                    obj.format_ = target_format;
                    return
                end
            end

            % transform between matrix based formats
            switch obj.format_
            case GAMSTransfer.RecordsFormat.DENSE_MATRIX
                switch target_format
                case GAMSTransfer.RecordsFormat.DENSE_MATRIX
                    return
                case GAMSTransfer.RecordsFormat.SPARSE_MATRIX
                    for f = obj.VALUE_FIELDS
                        if isfield(obj.records, f{1})
                            obj.records.(f{1}) = sparse(obj.records.(f{1}));
                        end
                    end
                    obj.format_ = target_format;
                    return
                end
            case GAMSTransfer.RecordsFormat.SPARSE_MATRIX
                switch target_format
                case GAMSTransfer.RecordsFormat.DENSE_MATRIX
                    for f = obj.VALUE_FIELDS
                        if isfield(obj.records, f{1})
                            obj.records.(f{1}) = full(obj.records.(f{1}));
                        end
                    end
                    obj.format_ = target_format;
                    return
                case GAMSTransfer.RecordsFormat.SPARSE_MATRIX
                    return
                end
            end

            % transform matrix based formats to column based formats
            switch obj.format_
            case {GAMSTransfer.RecordsFormat.DENSE_MATRIX, GAMSTransfer.RecordsFormat.SPARSE_MATRIX}
                switch target_format
                case {GAMSTransfer.RecordsFormat.STRUCT, GAMSTransfer.RecordsFormat.TABLE}
                    % get all possible indices
                    s = ones(1, max(2, obj.dimension_));
                    s(1:obj.dimension_) = obj.size_;
                    nrecs = prod(s);
                    kk = cell(1, 20);
                    [kk{:}] = ind2sub(s, 1:nrecs);

                    % get sorted indices
                    k = zeros(nrecs, obj.dimension_);
                    for i = 1:obj.dimension_
                        k(:,i) = kk{i};
                    end
                    [k_sorted, k_idx_sorted] = sortrows(k, 1:obj.dimension_);

                    % get sparse indices
                    idx = false(1, nrecs);
                    for i = 1:numel(obj.VALUE_FIELDS)
                        field = obj.VALUE_FIELDS{i};
                        if ~isfield(obj.records, field)
                            continue
                        end
                        [row, col, val] = find(obj.records.(field));
                        linear_idx = sub2ind(size(obj.records.(field)), row, col);
                        idx(linear_idx(val ~= def_values(i))) = true;
                    end
                    idx = ~idx(k_idx_sorted);
                    k_sorted(idx,:) = [];
                    k_idx_sorted(idx) = [];

                    if target_format == GAMSTransfer.RecordsFormat.STRUCT
                        records = struct();
                    else
                        records = table();
                    end

                    % store domain fields
                    for i = 1:obj.dimension_
                        label = obj.domain_labels_{i};
                        records.(label) = k_sorted(:,i);
                        if ~obj.container.indexed && obj.container.features.categorical
                            uels = obj.domain_{i}.getUELs(1, 'ignore_unused', true);
                            records.(label) = categorical(records.(label), ...
                                1:numel(uels), uels, 'Ordinal', true);
                        end
                    end

                    % store value fields
                    for f = obj.VALUE_FIELDS
                        if isfield(obj.records, f{1})
                            records.(f{1}) = full(obj.records.(f{1})(k_idx_sorted));
                        end
                    end

                    obj.records = records;
                    obj.format_ = target_format;

                    % store UELs
                    % In case of categorical this has already happen
                    if ~obj.container.indexed && ~obj.container.features.categorical
                        for i = 1:obj.dimension_
                            obj.setUELs(obj.domain_{i}.getUELs(1, 'ignore_unused', true), ...
                                i, 'rename', true);
                        end
                    end

                    % remove unused UELs
                    if ~obj.container.indexed
                        obj.removeUELs();
                    end
                    return
                end
            end

            error('Transformation from ''%s'' to ''%s'' not supported.', ...
                obj.format, p.Results.target_format);
        end

        %> Checks equivalence with other symbol
        %>
        %> @note A symbol is always linked to a container. This method does not
        %> check equivalence of the linked containers.
        %>
        %> **Required Arguments:**
        %> 1. symbol (`any`):
        %>    Other symbol
        function eq = equals(obj, symbol)
            % Checks equivalence with other symbol
            %
            % Note: A symbol is always linked to a container. This method does
            % not check equivalence of the linked containers.
            %
            % Required Arguments:
            % 1. symbol (any):
            %    Other symbol

            eq = false;
            if ~isa(symbol, 'GAMSTransfer.Symbol')
                return
            end

            eq = isequaln(obj.records, symbol.records);
            eq = eq && isequaln(obj.name_, symbol.name_);
            eq = eq && isequaln(obj.description_, symbol.description_);
            eq = eq && isequaln(obj.dimension_, symbol.dimension_);
            eq = eq && isequaln(obj.domain_names_, symbol.domain_names_);
            eq = eq && isequaln(obj.domain_labels_, symbol.domain_labels_);
            eq = eq && isequaln(obj.domain_type_, symbol.domain_type_);
            eq = eq && isequaln(obj.domain_forwarding_, symbol.domain_forwarding_);
            eq = eq && isequaln(obj.size_, symbol.size_);
            eq = eq && isequaln(obj.format_, symbol.format_);
            eq = eq && isequaln(obj.number_records_, symbol.number_records_);
            if ~eq
                return
            end

            for i = 1:obj.dimension_
                if isa(obj.domain_{i}, 'GAMSTransfer.Set') && isa(symbol.domain_{i}, 'GAMSTransfer.Set')
                    eq = eq && obj.domain_{i}.equals(symbol.domain_{i});
                elseif isa(obj.domain_{i}, 'GAMSTransfer.Alias') && isa(symbol.domain_{i}, 'GAMSTransfer.Alias')
                    eq = eq && obj.domain_{i}.equals(symbol.domain_{i});
                elseif ischar(obj.domain_{i}) && ischar(symbol.domain_{i})
                    eq = eq && isequal(obj.domain_{i}, symbol.domain_{i});
                else
                    eq = false;
                end

                if ~obj.container.indexed && ~obj.container.features.categorical
                    eq = eq && obj.uels.(obj.domain_labels_{i}).equals(symbol.uels.(symbol.domain_labels_{i}));
                end
            end
        end

        %> Copies symbol to destination container
        %>
        %> Symbol domains are downgraded to `relaxed` if the destination
        %> container does not have equivalent domain sets, see also \ref
        %> GAMSTRANSFER_MATLAB_SYMBOL_DOMAIN.
        %>
        %> **Required Arguments:**
        %> 1. destination (`Container`):
        %>    Destination \ref GAMSTransfer::Container "Container"
        %>
        %> **Optional Arguments:**
        %> 2. overwrite (`bool`):
        %>    Overwrites symbol with same name in destination if `true`.
        %>    Default: `false`.
        function copy(obj, varargin)
            % Copies symbol to destination container
            %
            % Symbol domains are downgraded to relaxed if the destination
            % container does not have equivalent domain sets.
            %
            % Required Arguments:
            % 1. destination (Container):
            %    Destination container
            %
            % Optional Arguments:
            % 2. overwrite (bool):
            %    Overwrites symbol with same name in destination if true.
            %    Default: false.

            % input arguments
            p = inputParser();
            is_dest = @(x) isa(x, 'GAMSTransfer.Container');
            addRequired(p, 'destination', is_dest);
            addOptional(p, 'overwrite', '', @islogical);
            parse(p, varargin{:});
            destination = p.Results.destination;
            overwrite = p.Results.overwrite;

            % domain or size depends on indexed mode
            if obj.container.indexed
                if ~destination.indexed
                    error('Destination container must be indexed.');
                end
                domain_size = [];
            else
                if destination.indexed
                    error('Destination container must not be indexed.');
                end
                domain_size = {};
            end

            % create new (empty) symbol
            if isfield(destination.data, obj.name_)
                if ~overwrite
                    error('Symbol already exists in destination.');
                end
                newsym = destination.data.(obj.name_);
            else
                newsym = GAMSTransfer.Symbol(destination, obj.name_, '', ...
                    domain_size, [], obj.domain_forwarding_);
            end

            % copy data
            newsym.records = obj.records;
            newsym.uels = obj.uels;
            newsym.description_ = obj.description_;
            newsym.dimension_ = obj.dimension_;
            newsym.domain_ = obj.domain_;
            newsym.domain_names_ = obj.domain_names_;
            newsym.domain_labels_ = obj.domain_labels_;
            newsym.domain_type_ = obj.domain_type_;
            newsym.domain_forwarding_ = obj.domain_forwarding_;
            newsym.size_ = obj.size_;
            newsym.format_ = obj.format_;
            newsym.number_records_ = obj.number_records_;
            newsym.modified = true;

            % adapt domain sets
            for i = 1:obj.dimension_
                if ~isa(obj.domain_{i}, 'GAMSTransfer.Set') && ...
                    ~isa(obj.domain_{i}, 'GAMSTransfer.Alias')
                    continue;
                end

                if isfield(destination.data, obj.domain_{i}.name_) && ...
                    obj.domain_{i}.equals(destination.data.(obj.domain_{i}.name_))
                    newsym.domain_{i} = destination.data.(obj.domain_{i}.name_);
                else
                    newsym.domain_{i} = obj.domain_{i}.name_;
                    newsym.domain_type_ = 'relaxed';
                    newsym.size_(i) = nan;
                end
            end
        end

        %> Checks correctness of symbol
        %>
        %> See \ref GAMSTRANSFER_MATLAB_RECORDS_VALIDATE for more information.
        %>
        %> **Optional Arguments:**
        %> 1. verbose (`logical`):
        %>    If `true`, the reason for an invalid symbol is printed
        %> 2. force (`logical`):
        %>    If `true`, forces reevaluation of validity (resets cache)
        %>
        %> @see \ref GAMSTransfer::Container::isValid "Container.isValid"
        function valid = isValid(obj, varargin)
            % Checks correctness of symbol
            %
            % Optional Arguments:
            % 1. verbose (logical):
            %    If true, the reason for an invalid symbol is printed
            % 2. force (logical):
            %    If true, forces reevaluation of validity (resets cache)
            %
            % See also: GAMSTransfer.Container/isValid

            verbose = 0;
            force = false;
            if nargin > 1 && varargin{1}
                verbose = 1;
            end
            if nargin > 1 && varargin{1} == 2
                verbose = 2;
            end
            if nargin > 2 && varargin{2}
                force = true;
            end

            % delete format information
            if force
                obj.format_ = obj.FORMAT_REEVALUATE;
            end

            valid = false;
            try
                % check if symbol is actually contained in container
                if ~isfield(obj.container.data, obj.name_)
                    obj.format_ = GAMSTransfer.RecordsFormat.UNKNOWN;
                    error('Symbol is not part of its linked container.');
                end

                % check domains
                obj.checkDomains();
                obj.updateDomainSetDependentData();

                % check if format is already available
                if obj.format_ > 0
                    valid = true;
                    return
                end
                obj.format_ = GAMSTransfer.RecordsFormat.UNKNOWN;

                % check if records are empty
                if isempty(obj.records)
                    obj.format_ = GAMSTransfer.RecordsFormat.EMPTY;
                    valid = true;
                    return
                end

                % check data type of records (must be table or struct) and get column names
                if obj.container.features.table && istable(obj.records)
                    labels = obj.records.Properties.VariableNames;
                elseif isstruct(obj.records)
                    labels = fieldnames(obj.records);
                else
                    error('Records must be of type ''table'' or ''struct''.');
                end

                % check if records are empty
                if isempty(labels)
                    obj.format_ = GAMSTransfer.RecordsFormat.EMPTY;
                    valid = true;
                    return
                end

                % check column / field names and data types
                has_domain_label = obj.checkRecordFields(labels);

                % check records format
                obj.format_ = obj.checkRecordFormat(labels);

                % check domain fields
                switch obj.format_
                case {GAMSTransfer.RecordsFormat.STRUCT, GAMSTransfer.RecordsFormat.TABLE}
                    % check if domain fields are given
                    for i = 1:obj.dimension_
                        if ~has_domain_label(i)
                            error('Domain ''%s'' is missing.', obj.domain_labels_{i});
                        end
                    end
                end

                valid = true;
            catch e
                obj.format_ = GAMSTransfer.RecordsFormat.UNKNOWN;
                if verbose == 1
                    warning(e.message);
                elseif verbose == 2
                    error(e.message);
                end
            end

            % resolve domain violations
            if obj.domain_forwarding_
                obj.resolveDomainViolations();
            end
        end

        %> Get domain violations
        %>
        %> Domain violations occur when a symbol uses other \ref
        %> GAMSTransfer::Set "Sets" as \ref GAMSTransfer::Symbol::domain
        %> "domain"(s) -- and is thus of domain type `regular`, see \ref
        %> GAMSTRANSFER_MATLAB_SYMBOL_DOMAIN -- and uses a domain entry in its
        %> \ref GAMSTransfer::Symbol::records "records" that is not present in
        %> the corresponding referenced domain set. Such a domain violation will
        %> lead to a GDX error when writing the data!
        %>
        %> See \ref GAMSTRANSFER_MATLAB_RECORDS_DOMVIOL for more information.
        %>
        %> - `dom_violations = getDomainViolations` returns a list of domain
        %>   violations.
        %>
        %> @see \ref GAMSTransfer::Symbol::resolveDomainViolations
        %> "Symbol.resolveDomainViolations", \ref
        %> GAMSTransfer::Container::getDomainViolations
        %> "Container.getDomainViolations", \ref GAMSTransfer::DomainViolation
        %> "DomainViolation"
        function dom_violations = getDomainViolations(obj)
            % Get domain violations
            %
            % Domain violations occur when this symbol uses other Set(s) as
            % domain(s) and a domain entry in its records that is not present in
            % the corresponding set. Such a domain violation will lead to a GDX
            % error when writing the data.
            %
            % dom_violations = getDomainViolations returns a list of domain
            % violations.
            %
            % See also: GAMSTransfer.Symbol.resolveDomainViolations,
            % GAMSTransfer.Container.getDomainViolations,
            % GAMSTransfer.DomainViolation

            if obj.container.indexed
                error('Getting domain violations not allowed in indexed mode.');
            end
            if ~obj.isValid()
                error('Symbol must be valid in order to get domain violations.');
            end

            dom_violations = {};
            for i = 1:obj.dimension_
                if ~isa(obj.domain_{i}, 'GAMSTransfer.Set') && ...
                    ~isa(obj.domain_{i}, 'GAMSTransfer.Alias')
                    continue;
                end

                added_uels = setdiff(obj.getUELs(i, 'ignore_unused', true), ...
                    obj.domain_{i}.getUELs(1, 'ignore_unused', true));
                if numel(added_uels) > 0
                    dom_violations{end+1} = GAMSTransfer.DomainViolation(obj, ...
                        i, obj.domain_{i}, added_uels);
                end
            end
        end

        %> Extends domain sets in order to resolve domain violations
        %>
        %> Domain violations occur when a symbol uses other \ref
        %> GAMSTransfer::Set "Sets" as \ref GAMSTransfer::Symbol::domain
        %> "domain"(s) -- and is thus of domain type `regular`, see \ref
        %> GAMSTRANSFER_MATLAB_SYMBOL_DOMAIN -- and uses a domain entry in its
        %> \ref GAMSTransfer::Symbol::records "records" that is not present in
        %> the corresponding referenced domain set. Such a domain violation will
        %> lead to a GDX error when writing the data!
        %>
        %> See \ref GAMSTRANSFER_MATLAB_RECORDS_DOMVIOL for more information.
        %>
        %> - `resolveDomainViolations()` extends the domain sets with the
        %>   violated domain entries. Hence, the domain violations disappear.
        %>
        %> @see \ref GAMSTransfer::Symbol::getDomainViolations
        %> "Symbol.getDomainViolations", \ref
        %> GAMSTransfer::Container::resolveDomainViolations
        %> "Container.resolveDomainViolations", \ref
        %> GAMSTransfer::DomainViolation "DomainViolation"
        function resolveDomainViolations(obj)
            % Extends domain sets in order to resolve domain violations
            %
            % Domain violations occur when this symbol uses other Set(s) as
            % domain(s) and a domain entry in its records that is not present in
            % the corresponding set. Such a domain violation will lead to a GDX
            % error when writing the data.
            %
            % resolveDomainViolations() extends the domain sets with the
            % violated domain entries. Hence, the domain violations disappear.
            %
            % See also: GAMSTransfer.Symbol.getDomainViolations,
            % GAMSTransfer.Container.resolveDomainViolations,
            % GAMSTransfer.DomainViolation

            dom_violations = obj.getDomainViolations();
            for i = 1:numel(dom_violations)
                dom_violations{i}.resolve();
            end
        end

        %> Returns the sparsity of symbol records
        %>
        %> - `s = getSparsity()` returns sparsity `s` in the symbol records.
        function sparsity = getSparsity(obj)
            % Returns the sparsity of symbol records
            %
            % s = getSparsity() returns sparsity s in the symbol records.

            n_dense = prod(obj.size_) * numel(obj.VALUE_FIELDS);
            if n_dense == 0
                sparsity = NaN;
            else
                sparsity = 1 - obj.getNumberValues() / n_dense;
            end
        end

        %> Returns the cardenality of symbol records
        %>
        %> - `s = getCardenality()` returns cardenality `s` (maximum number of
        %>   values) in the symbol records.
        function card = getCardenality(obj)
            % Returns the cardenality of symbol records
            %
            % s = getCardenality() returns cardenality s (maximum number of
            % values) in the symbol records.

            card = prod(obj.size_);
        end

        %> Returns the largest value in records
        %>
        %> - `[v, w] = getMaxValue(varargin)` returns the largest value in
        %>   records `v` and where it is `w`. `varargin` can include a list of
        %>   value fields that should be considered: `"level"`, `"value"`,
        %>   `"lower"`, `"upper"`, `"scale"`. If none is given all available for
        %>   the symbol are considered.
        function [value, where] = getMaxValue(obj, varargin)
            % Returns the largest value in records
            %
            % [v, w] = getMaxValue(varargin) returns the largest value in
            % records v and where it is w. varargin can include a list of value
            % fields that should be considered: level, value, lower, upper,
            % scale. If none is given all available for the symbol are
            % considered.

            [value, where] = GAMSTransfer.getMaxValue(obj, ...
                obj.container.indexed,varargin{:});
        end

        %> Returns the smallest value in records
        %>
        %> - `[v, w] = getMinValue(varargin)` returns the smallest value in
        %>   records `v` and where it is `w`. `varargin` can include a list of
        %>   value fields that should be considered: `"level"`, `"value"`,
        %>   `"lower"`, `"upper"`, `"scale"`. If none is given all available for
        %>   the symbol are considered.
        function [value, where] = getMinValue(obj, varargin)
            % Returns the smallest value in records
            %
            % [v, w] = getMinValue(varargin) returns the smallest value in
            % records v and where it is w. varargin can include a list of value
            % fields that should be considered: level, value, lower, upper,
            % scale. If none is given all available for the symbol are
            % considered.

            [value, where] = GAMSTransfer.getMinValue(obj, ...
                obj.container.indexed, varargin{:});
        end

        %> Returns the mean value over all values in records
        %>
        %> - `v = getMinValue(varargin)` returns the mean value over all values
        %>   in records `v`. `varargin` can include a list of value fields that
        %>   should be considered: `"level"`, `"value"`, `"lower"`, `"upper"`,
        %>   `"scale"`. If none is given all available for the symbol are
        %>   considered.
        function value = getMeanValue(obj, varargin)
            % Returns the mean value over all values in records
            %
            % v = getMinValue(varargin) returns the mean value over all values
            % in records v. varargin can include a list of value fields that
            % should be considered: level, value, lower, upper, scale. If none
            % is given all available for the symbol are considered.

            value = GAMSTransfer.getMeanValue(obj, varargin{:});
        end

        %> Returns the largest absolute value in records
        %>
        %> - `[v, w] = getMaxAbsValue(varargin)` returns the largest absolute
        %>   value in records `v` and where it is `w`. `varargin` can include a
        %>   list of value fields that should be considered: `"level"`,
        %>   `"value"`, `"lower"`, `"upper"`, `"scale"`. If none is given all
        %>   available for the symbol are considered.
        function [value, where] = getMaxAbsValue(obj, varargin)
            % Returns the largest absolute value in records
            %
            % [v, w] = getMaxAbsValue(varargin) returns the largest absolute
            % value in records v and where it is w. varargin can include a list
            % of value fields that should be considered: level, value, lower,
            % upper, scale. If none is given all available for the symbol are
            % considered.

            [value, where] = GAMSTransfer.getMaxAbsValue(obj, ...
                obj.container.indexed, varargin{:});
        end

        %> Returns the number of GAMS NA values in records
        %>
        %> - `n = countNA(varargin)` returns the number of GAMS NA values `n` in
        %>   records. `varargin` can include a list of value fields that should
        %>   be considered: `"level"`, `"value"`, `"lower"`, `"upper"`,
        %>   `"scale"`. If none is given all available for the symbol are
        %>   considered.
        %>
        %> @see \ref GAMSTransfer::SpecialValues::NA "SpecialValues.NA", \ref
        %> GAMSTransfer::SpecialValues::isNA "SpecialValues.isNA"
        function n = countNA(obj, varargin)
            % Returns the number of GAMS NA values in records
            %
            % n = countNA(varargin) returns the number of GAMS NA values n in
            % records. varargin can include a list of value fields that should
            % be considered: level, value, lower, upper, scale. If none is given
            % all available for the symbol are considered.
            %
            % See also: GAMSTransfer.SpecialValues.NA, GAMSTransfer.SpecialValues.isna

            n = GAMSTransfer.countNA(obj, varargin{:});
        end

        %> Returns the number of GAMS UNDEF values in records
        %>
        %> - `n = countUndef(varargin)` returns the number of GAMS UNDEF values
        %>   `n` in records. `varargin` can include a list of value fields that
        %>   should be considered: `"level"`, `"value"`, `"lower"`, `"upper"`,
        %>   `"scale"`. If none is given all available for the symbol are
        %>   considered.
        function n = countUndef(obj, varargin)
            % Returns the number of GAMS UNDEF values in records
            %
            % n = countUndef(varargin) returns the number of GAMS UNDEF values
            % n in records. varargin can include a list of value fields that
            % should be considered: level, value, lower, upper, scale. If none
            % is given all available for the symbol are considered.

            n = GAMSTransfer.countUndef(obj, varargin{:});
        end

        %> Returns the number of GAMS EPS values in records
        %>
        %> - `n = countEps(varargin)` returns the number of GAMS EPS values `n` in
        %>   records. `varargin` can include a list of value fields that
        %>   should be considered: `"level"`, `"value"`, `"lower"`, `"upper"`,
        %>   `"scale"`. If none is given all available for the symbol are
        %>   considered.
        %>
        %> @see \ref GAMSTransfer::SpecialValues::EPS "SpecialValues.EPS", \ref
        %> GAMSTransfer::SpecialValues::isEps "SpecialValues.isEps"
        function n = countEps(obj, varargin)
            % Returns the number of GAMS EPS values in records
            %
            % n = countEps(varargin) returns the number of GAMS EPS values n in
            % records. varargin can include a list of value fields that should
            % be considered: level, value, lower, upper, scale. If none is given
            % all available for the symbol are considered.
            %
            % See also: GAMSTransfer.SpecialValues.EPS, GAMSTransfer.SpecialValues.isEps

            n = GAMSTransfer.countEps(obj, varargin{:});
        end

        %> Returns the number of GAMS PINF (positive infinity) values in
        %> records
        %>
        %> - `n = countPosInf(varargin)` returns the number of GAMS PINF values
        %>   `n` in records. `varargin` can include a list of value fields that
        %>   should be considered: `"level"`, `"value"`, `"lower"`, `"upper"`,
        %>   `"scale"`. If none is given all available for the symbol are
        %>   considered.
        function n = countPosInf(obj, varargin)
            % Returns the number of GAMS PINF (positive infinity) values in
            % records
            %
            % n = countPosInf(varargin) returns the number of GAMS PINF values
            % n in records. varargin can include a list of value fields that
            % should be considered: level, value, lower, upper, scale. If none
            % is given all available for the symbol are considered.

            n = GAMSTransfer.countPosInf(obj, varargin{:});
        end

        %> Returns the number of GAMS MINF (negative infinity) values in
        %> records
        %>
        %> - `n = countNegInf(varargin)` returns the number of GAMS MINF values
        %>   `n` in records. `varargin` can include a list of value fields that
        %>   should be considered: `"level"`, `"value"`, `"lower"`, `"upper"`,
        %>   `"scale"`. If none is given all available for the symbol are
        %>   considered.
        function n = countNegInf(obj, varargin)
            % Returns the number of GAMS MINF (negative infinity) values in
            % records
            %
            % n = countNegInf(varargin) returns the number of GAMS MINF values
            % n in records. varargin can include a list of value fields that
            % should be considered: level, value, lower, upper, scale. If none
            % is given all available for the symbol are considered.

            n = GAMSTransfer.countNegInf(obj, varargin{:});
        end

        %> Returns the number of GDX records (not available for matrix formats)
        %>
        %> - `n = getNumberRecords()` returns the number of records that would
        %> be stored in a GDX file if this symbol would be written to GDX. For
        %> matrix formats `n` is `NaN`.
        function nrecs = getNumberRecords(obj)
            % Returns the number of GDX records (not available for matrix
            % formats)
            %
            % n = getNumberRecords() returns the number of records that would be
            % stored in a GDX file if this symbol would be written to GDX. For
            % matrix formats n is NaN.

            if ~isnan(obj.number_records_)
                nrecs = obj.number_records_;
                return
            end
            if ~obj.isValid()
                nrecs = nan;
                return
            end

            % determine number of records
            switch obj.format_
            case GAMSTransfer.RecordsFormat.EMPTY
                nrecs = 0;
            case GAMSTransfer.RecordsFormat.TABLE
                nrecs = height(obj.records);
            case GAMSTransfer.RecordsFormat.STRUCT
                nrecs = -1;
                fields = GAMSTransfer.Utils.getAvailableValueFields(obj);
                if numel(fields) > 0
                    nrecs = numel(obj.records.(fields{1}));
                else
                    for i = 1:obj.dimension_
                        label = obj.domain_labels_{i};
                        if isfield(obj.records, label)
                            nrecs = numel(obj.records.(label));
                            break;
                        end
                    end
                end
            case {GAMSTransfer.RecordsFormat.DENSE_MATRIX, GAMSTransfer.RecordsFormat.SPARSE_MATRIX}
                nrecs = nan;
            otherwise
                nrecs = nan;
            end

            % we need to convert to double to have a common data type for C
            nrecs = double(nrecs);
            obj.number_records_ = nrecs;
        end

        %> Returns the number of values stored for this symbol.
        %>
        %> - `n = getNumberValues(varargin)` is the sum of values stored of the
        %>   following fields: `"level"`, `"value"`, `"marginal"`, `"lower"`,
        %>   `"upper"`, `"scale"`. The number of values is the basis for the
        %>   sparsity computation. `varargin` can include a list of value fields
        %>   that should be considered: `"level"`, `"value"`, `"lower"`,
        %>   `"upper"`, `"scale"`. If none is given all available for the symbol
        %>   are considered.
        %>
        %> @see \ref GAMSTransfer::Symbol::getSparsity "Symbol.getSparsity"
        function nvals = getNumberValues(obj, varargin)
            % Returns the number of values stored for this symbol.
            %
            % n = getNumberValues(varargin) is the sum of values stored of the
            % following fields: level, value, marginal, lower, upper, scale. The
            % number of values is the basis for the sparsity computation.
            % varargin can include a list of value fields that should be
            % considered: level, value, lower, upper, scale. If none is given
            % all available for the symbol are considered.
            %
            % See also: GAMSTransfer.Symbol.getSparsity

            if ~obj.isValid()
                nvals = nan;
                return
            end

            % get available value fields
            values = GAMSTransfer.Utils.getAvailableValueFields(obj, varargin{:});
            if isempty(values)
                nvals = 0;
                return
            end

            % determine number of records
            switch obj.format_
            case GAMSTransfer.RecordsFormat.EMPTY
                nvals = 0;
            case {GAMSTransfer.RecordsFormat.TABLE, GAMSTransfer.RecordsFormat.STRUCT}
                nvals = numel(values) * obj.getNumberRecords();
            case GAMSTransfer.RecordsFormat.DENSE_MATRIX
                nvals = numel(values) * prod(obj.size_);
            case GAMSTransfer.RecordsFormat.SPARSE_MATRIX
                nvals = 0;
                for i = 1:numel(values)
                    nvals = nvals + nnz(obj.records.(values{i}));
                end
            otherwise
                nvals = nan;
            end
        end

        %> Returns the UELs used in this symbol
        %>
        %> - `u = getUELs()` returns the UELs across all dimensions.
        %> - `u = getUELs(d)` returns the UELs used in dimension(s) `d`.
        %> - `u = getUELs(d, i)` returns the UELs `u` for the given UEL codes `i`.
        %> - `u = getUELs(d, _, "ignore_unused", true)` returns only those UELs
        %>   that are actually used in the records.
        %>
        %> See \ref GAMSTRANSFER_MATLAB_RECORDS_UELS for more information.
        %>
        %> @note This can only be used if the symbol is valid. UELs are not
        %> available when using the indexed mode, see \ref
        %> GAMSTRANSFER_MATLAB_CONTAINER_INDEXED.
        %>
        %> @see \ref GAMSTransfer::Container::indexed "Container.indexed", \ref
        %> GAMSTransfer::Symbol::isValid "Symbol.isValid"
        function uels = getUELs(obj, varargin)
            % Returns the UELs used in this symbol
            %
            % u = getUELs() returns the UELs across all dimensions.
            % u = getUELs(d) returns the UELs used in dimension(s) d.
            % u = getUELs(d, i) returns the UELs u for the given UEL codes i.
            % u = getUELs(_, 'ignore_unused', true) returns only those UELs that
            % are actually used in the records.
            %
            % Note: This can only be used if the symbol is valid. UELs are not
            % available when using the indexed mode.
            %
            % See also: GAMSTransfer.Container.indexed, GAMSTransfer.Symbol.isValid

            if obj.dimension_ == 0
                uels = {};
                return;
            end

            is_parname = @(x) strcmpi(x, 'ignore_unused');

            % check optional arguments
            i = 1;
            dim = 1:obj.dimension_;
            codes = [];
            while true
                term = true;
                if i == 1 && nargin > 1
                    if isnumeric(dim) && isvector(dim) && all(dim == round(dim)) && ...
                        min(dim) >= 1 && max(dim) <= obj.dimension_ && ~is_parname(varargin{i})
                        dim = varargin{i};
                        i = i + 1;
                        term = false;
                    elseif ~is_parname(varargin{i})
                        error('Argument ''dimension'' must be integer vector with elements in [1,%d]', obj.dimension_);
                    end
                elseif i == 2 && nargin > 2
                    if isnumeric(varargin{i}) && ~is_parname(varargin{i})
                        codes = varargin{i};
                        i = i + 1;
                        term = false;
                    elseif ~is_parname(varargin{i})
                        error('Argument ''codes'' must be ''numeric''.');
                    end
                end
                if term || i > 2
                    break;
                end
            end

            % check parameter arguments
            ignore_unused = false;
            while i < nargin - 1
                if strcmpi(varargin{i}, 'ignore_unused')
                    ignore_unused = varargin{i+1};
                    if ~islogical(ignore_unused)
                        error('Argument ''ignore_unused'' must be logical.');
                    end
                else
                    error('Unknown argument name.');
                end
                i = i + 2;
            end

            % check number of arguments
            if i <= nargin - 1
                error('Invalid number of arguments');
            end

            if ~obj.isValid()
                error('Symbol must be valid in order to manage UELs.');
            end
            if obj.container.indexed
                error('UELs not supported in indexed mode.');
            end

            uels = {};
            for i = dim
                switch obj.format_
                case GAMSTransfer.RecordsFormat.EMPTY
                    uels_i = {};
                case {GAMSTransfer.RecordsFormat.DENSE_MATRIX, GAMSTransfer.RecordsFormat.SPARSE_MATRIX}
                    uels_i = obj.domain_{i}.getUELs(1, codes, 'ignore_unused', true);
                case {GAMSTransfer.RecordsFormat.STRUCT, GAMSTransfer.RecordsFormat.TABLE}
                    label = obj.domain_labels_{i};
                    if obj.container.features.categorical
                        if ignore_unused
                            uels_i = categories(removecats(obj.records.(label)));
                        else
                            uels_i = categories(obj.records.(label));
                        end
                    else
                        uels_i = obj.uels.(label).get();
                        if ignore_unused
                            uels_i = uels_i(unique(obj.records.(label)));
                        end
                    end

                    % filter for given codes
                    if ~isempty(codes)
                        uels_i_orig = uels_i;
                        idx = codes >= 1 & codes <= numel(uels_i_orig);
                        uels_i = cell(numel(codes), 1);
                        uels_i(idx) = uels_i_orig(codes(idx));
                        uels_i(~idx) = {'<undefined>'};
                    end
                otherwise
                    error('Symbol must be valid in order to manage UELs.');
                end
                uels = [uels; reshape(uels_i, [numel(uels_i), 1])];
            end

            if numel(dim) > 1
                [~,uidx,~] = unique(uels, 'first');
                uels = uels(sort(uidx));
            end
        end

        %> Returns the UELs labels for the given UEL codes
        %>
        %> @deprecated Will be removed in version 1.x.x. Use \ref
        %> GAMSTransfer::Symbol::getUELs "Symbol.getUELs".
        %>
        %> - `u = getUELLabels(d, i)` returns the UELs labels `u` for the given
        %>   UEL codes `i` for the UELs stored for dimension `d`.
        %>
        %> See \ref GAMSTRANSFER_MATLAB_RECORDS_UELS for more information.
        %>
        %> @note This can only be used if the symbol is valid. UELs are not
        %> available when using the indexed mode, see \ref
        %> GAMSTRANSFER_MATLAB_CONTAINER_INDEXED.
        %>
        %> @see \ref GAMSTransfer::Container::indexed "Container.indexed", \ref
        %> GAMSTransfer::Symbol::isValid "Symbol.isValid"
        function uels = getUELLabels(obj, dim, codes)
            % Returns the UELs labels for the given UEL codes (deprecated)
            %
            % u = getUELLabels(d, i) returns the UELs labels u for the given UEL
            % codes i for the UELs stored for dimension d.
            %
            % Note: This can only be used if the symbol is valid. UELs are not
            % available when using the indexed mode.
            %
            % See also: GAMSTransfer.Container.indexed, GAMSTransfer.Symbol.isValid

            warning('Method ''getUELLabels'' is deprecated. Please use getUELs instead');
            uels = obj.getUELs(dim, codes);
        end

        %> Sets the UELs without modifying UEL codes in records
        %>
        %> @deprecated Will be removed in version 1.x.x. Use \ref
        %> GAMSTransfer::Symbol::setUELs "Symbol.setUELs".
        %>
        %> - `initUELs(d, u)` sets the UELs `u` for dimension `d`. In contrast
        %>   to the method `setUELs(u, d)`, this method does not modify UEL codes
        %>   used in the property records.
        %>
        %> @note This can only be used if the symbol is valid. UELs are not
        %> available when using the indexed mode.
        %>
        %> @see \ref GAMSTransfer::Container::indexed "Container.indexed", \ref
        %> GAMSTransfer::Symbol::isValid "Symbol.isValid", \ref
        %> GAMSTransfer::Symbol::setUELs "Symbol.setUELs"
        function initUELs(obj, dim, uels)
            % Sets the UELs without modifying UEL codes in records (deprecated)
            %
            % initUELs(d, u) sets the UELs u for dimension d. In contrast to
            % the method setUELs(u, d), this method does not modify UEL codes
            % used in the property records.
            %
            % Note: This can only be used if the symbol is valid. UELs are not
            % available when using the indexed mode.
            %
            % See also: GAMSTransfer.Container.indexed, GAMSTransfer.Symbol.isValid,
            % GAMSTransfer.Symbol.setUELs

            warning('Method ''initUELs'' is deprecated. Please use setUELs instead');
            obj.setUELs(uels, dim, 'rename', true);
        end

        %> Sets UELs
        %>
        %> - `setUELs(u, d)` sets the UELs `u` for dimension(s) `d`. This may
        %>   modify UEL codes used in the property records such that records still
        %>   point to the correct UEL label when UEL codes have changed.
        %> - `setUELs(u, d, 'rename', true)` sets the UELs `u` for dimension(s)
        %>   `d`. This does not modify UEL codes used in the property records.
        %>   This can change the meaning of the records.
        %>
        %> See \ref GAMSTRANSFER_MATLAB_RECORDS_UELS for more information.
        %>
        %> @note This can only be used if the symbol is valid. UELs are not
        %> available when using the indexed mode, see \ref
        %> GAMSTRANSFER_MATLAB_CONTAINER_INDEXED.
        %>
        %> @see \ref GAMSTransfer::Container::indexed "Container.indexed", \ref
        %> GAMSTransfer::Symbol::isValid "Symbol.isValid"
        function setUELs(obj, uels, dim, varargin)
            % Sets UELs
            %
            % setUELs(u, d) sets the UELs u for dimension(s) d. This may modify
            % UEL codes used in the property records such that records still point
            % to the correct UEL label when UEL codes have changed.
            % setUELs(u, d, 'rename', true) sets the UELs u for dimension(s) d.
            % This does not modify UEL codes used in the property records. This
            % can change the meaning of the records.
            %
            % Note: This can only be used if the symbol is valid. UELs are not
            % available when using the indexed mode.
            %
            % See also: GAMSTransfer.Container.indexed, GAMSTransfer.Symbol.isValid

            % check required arguments
            if ~isnumeric(dim) || ~isvector(dim) || all(dim ~= round(dim)) || min(dim) < 1 || max(dim) > obj.dimension_
                error('Argument ''dimension'' must be integer vector with elements in [1,%d]', obj.dimension_);
            end
            if ~(isstring(uels) && numel(uels) == 1) && ~ischar(uels) && ~iscellstr(uels);
                error('Argument ''uels'' must be ''char'' or ''cellstr''.');
            end

            % check optional arguments
            i = 1;

            % check parameter arguments
            rename = false;
            while i < nargin - 3
                if strcmpi(varargin{i}, 'rename')
                    rename = varargin{i+1};
                    if ~islogical(rename)
                        error('Argument ''rename'' must be logical.');
                    end
                else
                    error('Unknown argument name.');
                end
                i = i + 2;
            end

            % check number of arguments
            if i <= nargin - 3
                error('Invalid number of arguments');
            end

            if ~obj.isValid()
                error('Symbol must be valid in order to manage UELs.');
            end
            if obj.container.indexed
                error('UELs not supported in indexed mode.');
            end

            switch obj.format_
            case {GAMSTransfer.RecordsFormat.STRUCT, GAMSTransfer.RecordsFormat.TABLE}
            case {GAMSTransfer.RecordsFormat.DENSE_MATRIX, GAMSTransfer.RecordsFormat.SPARSE_MATRIX}
                error('Matrix formats do not maintain UELs. Modify domain set instead.');
            otherwise
                error('Symbol must be valid in order to manage UELs.');
            end

            for i = dim
                label = obj.domain_labels_{i};
                if rename
                    if obj.container.features.categorical
                        obj.records.(label) = categorical(double(obj.records.(label)), ...
                            1:numel(uels), uels, 'Ordinal', true);
                    else
                        obj.uels.(label).set(uels, []);
                    end
                else
                    if obj.container.features.categorical
                        if obj.format_ == GAMSTransfer.RecordsFormat.EMPTY
                            warning('Cannot set UELs to empty symbol.');
                        else
                            obj.records.(label) = setcats(obj.records.(label), uels);
                        end
                    else
                        if obj.format_ == GAMSTransfer.RecordsFormat.EMPTY
                            obj.uels.(label).set(uels, []);
                        else
                            obj.records.(label) = obj.uels.(label).set(uels, obj.records.(label));
                        end
                    end
                end
            end

            obj.modified = true;
        end

        %> Reorders UELs
        %>
        %> Same functionality as `setUELs(uels, dim)`, but checks that no new
        %> categories are added. The meaning of records does not change.
        %>
        %> @see \ref GAMSTransfer::Symbol::setUELs "Symbol.setUELs"
        function reorderUELs(obj, uels, dim)
            % Reorders UELs
            %
            % Same functionality as setUELs(uels, dim), but checks that no new
            % categories are added. The meaning of records does not change.
            %
            % See also: GAMSTransfer.Symbol.setUELs

            if ~isnumeric(dim) || ~isvector(dim) || all(dim ~= round(dim)) || min(dim) < 1 || max(dim) > obj.dimension_
                error('Argument ''dimension'' must be integer vector with elements in [1,%d]', obj.dimension_);
            end
            if ~(isstring(uels) && numel(uels) == 1) && ~ischar(uels) && ~iscellstr(uels);
                error('Argument ''uels'' must be ''char'' or ''cellstr''.');
            end

            if ~obj.isValid()
                error('Symbol must be valid in order to manage UELs.');
            end
            if obj.container.indexed
                error('UELs not supported in indexed mode.');
            end

            for i = dim
                current_uels = obj.getUELs(i);

                if numel(uels) ~= numel(current_uels)
                    error('Number of UELs %d not equal to number of current UELs %d', ...
                        numel(uels), numel(current_uels));
                end
                if ~all(ismember(current_uels, uels))
                    error('Adding new UELs not supported for reordering');
                end
            end

<<<<<<< HEAD
            obj.modified = true;
=======
            obj.setUELs(uels, dim);
>>>>>>> 80b95d6d
        end

        %> Adds UELs to the symbol
        %>
        %> - `addUELs(u)` adds the UELs `u` for all dimensions.
        %> - `addUELs(u, d)` adds the UELs `u` for dimension(s) `d`.
        %>
        %> See \ref GAMSTRANSFER_MATLAB_RECORDS_UELS for more information.
        %>
        %> @note This can only be used if the symbol is valid. UELs are not
        %> available when using the indexed mode, see \ref
        %> GAMSTRANSFER_MATLAB_CONTAINER_INDEXED.
        %>
        %> @see \ref GAMSTransfer::Container::indexed "Container.indexed", \ref
        %> GAMSTransfer::Symbol::isValid "Symbol.isValid"
        function addUELs(obj, uels, dim)
            % Adds UELs to the symbol
            %
            % addUELs(u) adds the UELs u for all dimensions.
            % addUELs(u, d) adds the UELs u for dimension(s) d.
            %
            % Note: This can only be used if the symbol is valid. UELs are not
            % available when using the indexed mode.
            %
            % See also: GAMSTransfer.Container.indexed, GAMSTransfer.Symbol.isValid

            if nargin < 3
                dim = 1:obj.dimension_;
            end
            if ~isnumeric(dim) || ~isvector(dim) || all(dim ~= round(dim)) || min(dim) < 1 || max(dim) > obj.dimension_
                error('Argument ''dimension'' must be integer vector with elements in [1,%d]', obj.dimension_);
            end
            if ~(isstring(uels) && numel(uels) == 1) && ~ischar(uels) && ~iscellstr(uels);
                error('Argument ''uels'' must be ''char'' or ''cellstr''.');
            end

            if ~obj.isValid()
                error('Symbol must be valid in order to manage UELs.');
            end
            if obj.container.indexed
                error('UELs not supported in indexed mode.');
            end

            switch obj.format_
            case GAMSTransfer.RecordsFormat.EMPTY
                if obj.container.features.categorical
                    warning('Cannot add UELs to empty symbol.');
                    return
                end
            case {GAMSTransfer.RecordsFormat.STRUCT, GAMSTransfer.RecordsFormat.TABLE}
            case {GAMSTransfer.RecordsFormat.DENSE_MATRIX, GAMSTransfer.RecordsFormat.SPARSE_MATRIX}
                error('Matrix formats do not maintain UELs. Modify domain set instead.');
            otherwise
                error('Symbol must be valid in order to manage UELs.');
            end

            for i = dim
                label = obj.domain_labels_{i};
                if obj.container.features.categorical
                    if isordinal(obj.records.(label))
                        cats = categories(obj.records.(label));
                        if numel(cats) == 0
                            obj.records.(label) = categorical(uels, 'Ordinal', true);
                        else
                            obj.records.(label) = addcats(obj.records.(label), uels, 'After', cats{end});
                        end
                    else
                        obj.records.(label) = addcats(obj.records.(label), uels);
                    end
                else
                    obj.uels.(label).add(uels);
                end
            end

            obj.modified = true;
        end

        %> Removes UELs from the symbol
        %>
        %> - `removeUELs()` removes all unused UELs for all dimensions.
        %> - `removeUELs({}, d)` removes all unused UELs for dimension(s) `d`.
        %> - `removeUELs(u)` removes the UELs `u` for all dimensions.
        %> - `removeUELs(u, d)` removes the UELs `u` for dimension(s) `d`.
        %>
        %> See \ref GAMSTRANSFER_MATLAB_RECORDS_UELS for more information.
        %>
        %> @note This can only be used if the symbol is valid. UELs are not
        %> available when using the indexed mode, see \ref
        %> GAMSTRANSFER_MATLAB_CONTAINER_INDEXED.
        %>
        %> @see \ref GAMSTransfer::Container::indexed "Container.indexed", \ref
        %> GAMSTransfer::Symbol::isValid "Symbol.isValid"
        function removeUELs(obj, uels, dim)
            % Removes UELs from the symbol
            %
            % removeUELs() removes all unused UELs for all dimensions.
            % removeUELs({}, d) removes all unused UELs for dimension(s) d.
            % removeUELs(u) removes the UELs u for all dimensions.
            % removeUELs(u, d) removes the UELs u for dimension(s) d.
            %
            % Note: This can only be used if the symbol is valid. UELs are not
            % available when using the indexed mode.
            %
            % See also: GAMSTransfer.Container.indexed, GAMSTransfer.Symbol.isValid

            if obj.dimension_ == 0
                return
            end

            if nargin < 2
                uels = {};
            end
            if nargin < 3
                dim = 1:obj.dimension_;
            end
            if ~(isstring(uels) && numel(uels) == 1) && ~ischar(uels) && ~iscellstr(uels);
                error('Argument ''uels'' must be ''char'' or ''cellstr''.');
            end
            if ~isnumeric(dim) || ~isvector(dim) || all(dim ~= round(dim)) || min(dim) < 1 || max(dim) > obj.dimension_
                error('Argument ''dimension'' must be integer vector with elements in [1,%d]', obj.dimension_);
            end

            if ~obj.isValid()
                error('Symbol must be valid in order to manage UELs.');
            end
            if obj.container.indexed
                error('UELs not supported in indexed mode.');
            end

            switch obj.format_
            case GAMSTransfer.RecordsFormat.EMPTY
                if obj.container.features.categorical
                    return
                end
            case {GAMSTransfer.RecordsFormat.STRUCT, GAMSTransfer.RecordsFormat.TABLE}
            case {GAMSTransfer.RecordsFormat.DENSE_MATRIX, GAMSTransfer.RecordsFormat.SPARSE_MATRIX}
                error('Matrix formats do not maintain UELs. Modify domain set instead.');
            otherwise
                error('Symbol must be valid in order to manage UELs.');
            end

            for i = dim
                label = obj.domain_labels_{i};
                if obj.container.features.categorical
                    if isempty(uels)
                        obj.records.(label) = removecats(obj.records.(label));
                    else
                        obj.records.(label) = removecats(obj.records.(label), uels);
                    end
                else
                    if isempty(uels)
                        uels = setdiff(obj.getUELs(i), obj.getUELs(i, 'ignore_unused', true));
                    end
                    if obj.format_ == GAMSTransfer.RecordsFormat.EMPTY
                        obj.records.(label) = obj.uels.(label).remove(uels, []);
                    else
                        obj.records.(label) = obj.uels.(label).remove(uels, obj.records.(label));
                    end
                end
            end

            obj.modified = true;
        end

        %> Renames UELs in the symbol
        %>
        %> - `renameUELs(u)` renames the UELs `u` for all dimensions. `u` can
        %>   be a `struct` (field names = old UELs, field values = new UELs),
        %>   `containers.Map` (keys = old UELs, values = new UELs) or `cellstr`
        %>   (full list of UELs, must have as many entries as current UELs). The
        %>   codes for renamed UELs do not change.
        %> - `renameUELs(u, d)` renames the UELs `u` for dimension(s) `d`. `u`
        %>   as above.
        %>
        %> If an old UEL is provided in `struct` or `containers.Map` that is not
        %> present in the symbol UELs, it will be silently ignored.
        %>
        %> See \ref GAMSTRANSFER_MATLAB_RECORDS_UELS for more information.
        %>
        %> @note This can only be used if the symbol is valid. UELs are not
        %> available when using the indexed mode, see \ref
        %> GAMSTRANSFER_MATLAB_CONTAINER_INDEXED.
        %>
        %> @see \ref GAMSTransfer::Container::indexed "Container.indexed", \ref
        %> GAMSTransfer::Symbol::isValid "Symbol.isValid"
        function renameUELs(obj, uels, dim)
            % Renames UELs in the symbol
            %
            % renameUELs(u) renames the UELs u for all dimensions. u can be a
            % struct (field names = old UELs, field values = new UELs),
            % containers.Map (keys = old UELs, values = new UELs) or cellstr
            % (full list of UELs, must have as many entries as current UELs).
            % The codes for renamed UELs do not change.
            % renameUELs(u, d) renames the UELs u for dimension(s) d. u as
            % above.
            %
            % If an old UEL is provided in `struct` or `containers.Map` that is
            % not present in the symbol UELs, it will be silently ignored.
            %
            % Note: This can only be used if the symbol is valid. UELs are not
            % available when using the indexed mode.
            %
            % See also: GAMSTransfer.Container.indexed, GAMSTransfer.Symbol.isValid

            if obj.dimension_ == 0
                return
            end

            if nargin < 3
                dim = 1:obj.dimension_;
            end
            if ~(isstring(uels) && numel(uels) == 1) && ~ischar(uels) && ~iscellstr(uels) && ...
                ~isa(uels, 'containers.Map') && ~isstruct(uels);
                error('Argument ''uels'' must be ''char'', ''cellstr'', ''struct'' or ''containers.Map''.');
            end
            if ~isnumeric(dim) || ~isvector(dim) || all(dim ~= round(dim)) || min(dim) < 1 || max(dim) > obj.dimension_
                error('Argument ''dimension'' must be integer vector with elements in [1,%d]', obj.dimension_);
            end

            if ~obj.isValid()
                error('Symbol must be valid in order to manage UELs.');
            end
            if obj.container.indexed
                error('UELs not supported in indexed mode.');
            end

            switch obj.format_
            case GAMSTransfer.RecordsFormat.EMPTY
                if obj.container.features.categorical
                    return
                end
            case {GAMSTransfer.RecordsFormat.STRUCT, GAMSTransfer.RecordsFormat.TABLE}
            case {GAMSTransfer.RecordsFormat.DENSE_MATRIX, GAMSTransfer.RecordsFormat.SPARSE_MATRIX}
                error('Matrix formats do not maintain UELs. Modify domain set instead.');
            otherwise
                error('Symbol must be valid in order to manage UELs.');
            end

            for i = dim
                label = obj.domain_labels_{i};

                if isa(uels, 'containers.Map')
                    olduels = keys(uels);
                    newuels = values(uels);
                elseif isstruct(uels)
                    olduels = fieldnames(uels);
                    newuels = cell(size(olduels));
                    for j = 1:numel(olduels)
                        newuel = uels.(olduels{j});
                        if ~(isstring(newuel) && numel(newuel) == 1) && ~ischar(newuel)
                            error('Struct elements of ''uels'' must be ''char''.');
                        end
                        newuels{j} = newuel;
                    end
                else
                    if obj.container.features.categorical
                        olduels = categories(obj.records.(label));
                        newuels = uels;
                    else
                        olduels = obj.uels.(label).get();
                        newuels = uels;
                    end
                end

                if numel(newuels) ~= numel(olduels)
                    error('Number of new UELs %d not equal to number of old UELs %d', ...
                        numel(newuels), numel(olduels));
                end

                if isa(uels, 'containers.Map') || isstruct(uels)
                    if obj.container.features.categorical
                        unavail = ~ismember(olduels, categories(obj.records.(label)));
                    else
                        unavail = ~ismember(olduels, obj.uels.(label).get());
                    end
                    olduels(unavail) = [];
                    newuels(unavail) = [];
                end

                if obj.container.features.categorical
                    obj.records.(label) = renamecats(obj.records.(label), ...
                        olduels, newuels);
                else
                    obj.uels.(label).rename(olduels, newuels);
                end
            end

            obj.modified = true;
        end

    end

    methods (Hidden)

        function unsetContainer(obj)
            obj.container = GAMSTransfer.Container('indexed', obj.container.indexed, ...
                'gams_dir', obj.container.gams_dir, 'features', obj.container.features);
            obj.modified = true;
        end

    end

    methods (Hidden, Access = protected)

        function has_domain_label = checkRecordFields(obj, labels)
            has_domain_label = zeros(1, obj.dimension_);

            % check name and data type
            for i = 1:numel(labels)
                field = obj.records.(labels{i});
                switch labels{i}
                case obj.TEXT_FIELDS
                    if (~obj.container.features.categorical || ~iscategorical(field)) && ~iscellstr(field)
                        error('Field ''text'' must be of type ''categorical'' or ''cellstr''.');
                    end
                case obj.VALUE_FIELDS
                    if ~isnumeric(field)
                        error('Field ''%s'' must be of type ''numeric''.', labels{i});
                    end
                otherwise
                    is_domain_column = false;
                    for j = 1:obj.dimension_
                        if strcmp(labels{i}, obj.domain_labels_{j})
                            is_domain_column = true;
                            has_domain_label(j) = 1;
                        end
                    end
                    if ~is_domain_column
                        error('Field ''%s'' not allowed.', labels{i});
                    end
                    if obj.container.features.categorical && iscategorical(field)
                        if obj.container.indexed
                            error('Field ''%s'' must not be categorical in indexed mode.', labels{i})
                        end
                        if any(isundefined(field))
                            error('Field ''%s'' has undefined domain entries.', labels{i});
                        end
                    elseif isnumeric(field)
                        if ~obj.container.indexed && obj.container.features.categorical
                            error('Field ''%s'' must be categorical.', labels{i});
                        end
                        if any(isnan(field)) || any(isinf(field))
                            error('Field ''%s'' contains Inf or NaN.', labels{i});
                        end
                        if obj.container.indexed
                            maxuel = obj.size_(i);
                        else
                            maxuel = inf;
                        end
                        if min(field) < 1 || max(field) > maxuel
                            error('Field ''%s'' must have values in [%d,%d].', labels{i}, 1, maxuel);
                        end
                    elseif obj.container.indexed
                        error('Field ''%s'' must be of type ''numeric''.', labels{i});
                    else
                        error('Field ''%s'' must be of type ''categorical'' or ''numeric''.', labels{i});
                    end
                end
            end
        end

        function checkDomains(obj)
            for i = 1:obj.dimension_
                % if we don't have a set as domain, everything is allowed to be stored
                % in this column / field
                if ~isa(obj.domain_{i}, 'GAMSTransfer.Set') && ...
                    ~isa(obj.domain_{i}, 'GAMSTransfer.Alias')
                    continue
                end

                % check correct order of symbols
                if ~GAMSTransfer.gt_cmex_check_sym_order(obj.container.data, obj.domain_{i}.name, obj.name_);
                    error('Domain set ''%s'' is out of order: Try calling the Container method reorderSymbols().', obj.domain_{i}.name);
                end

                % check domain set
                if ~obj.domain_{i}.isValidAsDomain()
                    error('Set ''%s'' is not valid as domain.', obj.domain_{i}.name);
                end
            end
        end

        function records_format = checkRecordFormat(obj, labels)
            records_format = GAMSTransfer.RecordsFormat.UNKNOWN;

            % check if we have a table
            if obj.container.features.table && istable(obj.records);
                records_format = GAMSTransfer.RecordsFormat.TABLE;
                return
            end

            % determine shape and size of value and domain fields (columns)
            has_domains = false;
            val_fields_same_size = true;
            val_fields_same_length = true;
            dom_fields_same_length = true;
            val_fields_iscol = true;
            dom_fields_iscol = true;
            val_fields_dense = true;
            val_fields_sparse = true;
            val_nrecs = -1;
            dom_nrecs = -1;
            val_size = -1 * ones(1, obj.dimension_);
            for i = 1:numel(labels)
                field = obj.records.(labels{i});
                switch labels{i}
                case {'value', 'level', 'text', 'marginal', 'lower', 'upper', 'scale'}
                    if val_nrecs < 0
                        val_nrecs = numel(field);
                    elseif val_nrecs ~= numel(field)
                        val_fields_same_length = false;
                    end
                    if ~iscolumn(field)
                        val_fields_iscol = false;
                    end
                    if obj.dimension_ > 0
                        if val_size(1) < 0
                            val_size = size(field);
                        elseif ~prod(val_size == size(field))
                            val_fields_same_size = false;
                        end
                    end
                    if issparse(field)
                        val_fields_dense = false;
                    else
                        val_fields_sparse = false;
                    end
                otherwise
                    has_domains = true;
                    if dom_nrecs < 0
                        dom_nrecs = numel(field);
                    elseif dom_nrecs ~= numel(field)
                        dom_fields_same_length = false;
                    end
                    if ~iscolumn(field)
                        dom_fields_iscol = false;
                    end
                end
            end

            % value fields must all be of same shape and type
            if ~val_fields_same_size
                error('Value fields must all have the same size.');
            end
            if ~val_fields_dense && ~val_fields_sparse
                error('Value fields must either be all dense or all sparse.');
            end

            % check if matrix or struct
            if ~has_domains && prod(val_size(1:obj.dimension_) == obj.size_) && ...
                (obj.SUPPORTS_FORMAT_DENSE_MATRIX || obj.SUPPORTS_FORMAT_SPARSE_MATRIX)
                if val_fields_same_size && val_fields_same_length && val_fields_dense
                    if obj.dimension_ == 0
                        records_format = GAMSTransfer.RecordsFormat.STRUCT;
                    else
                        records_format = GAMSTransfer.RecordsFormat.DENSE_MATRIX;
                    end
                elseif val_fields_same_size && val_fields_sparse
                    records_format = GAMSTransfer.RecordsFormat.SPARSE_MATRIX;
                end
            elseif ~dom_fields_iscol || ~val_fields_iscol || ~val_fields_dense
                error('Fields need to match matrix format or to be dense column vectors.')
            elseif ~val_fields_same_size || ~val_fields_same_length || ~dom_fields_same_length || ...
                ~(val_nrecs == dom_nrecs || val_nrecs < 0 || dom_nrecs < 0)
                error('Fields need to match matrix format or to be of same length')
            else
                records_format = GAMSTransfer.RecordsFormat.STRUCT;
            end
        end

        function setRecordsDomainField(obj, dim, uels, domains)
            label = obj.domain_labels_{dim};

            if numel(size(domains)) > 2
                error('Domain %d has invalid shape.', dim);
            end
            domains = reshape(domains, [numel(domains), 1]);

            % in indexed mode we don't need to translate strings to uel codes
            if obj.container.indexed
                obj.records.(label) = domains;
                return;
            end

            % set record values in numerical or categorical format
            if obj.container.features.categorical
                obj.records.(label) = categorical(domains, uels, 'Ordinal', true);
            else
                map = containers.Map(uels, 1:numel(uels));
                recs = zeros(numel(domains), 1);
                for i = 1:numel(domains)
                    recs(i) = map(domains{i});
                end
                obj.records.(label) = recs;
            end
        end

        function setRecordsTextField(obj, texts)
            if ~isa(obj, 'GAMSTransfer.Set')
                error('Element texts only allowed for Sets.');
            end
            if numel(size(texts)) > 2
                error('Element texts have invalid shape.');
            end
            texts = reshape(texts, [numel(texts), 1]);

            obj.records.text = texts;
            if obj.container.features.categorical
                obj.records.text = categorical(obj.records.text);
            end
        end

        function setRecordsValueField(obj, dim, values, ismatrix)
            % check correctness of format
            if ~isnumeric(values)
                error('Value field must be numeric.');
            end
            if obj.dimension_ == 0 && numel(values) ~= 1
                error('Length of numerical records must equal 1 for scalars');
            end
            s = size(values);
            s = s(1:obj.dimension_);
            if any(s ~= obj.size_)
                values = values';
                s = size(values);
                s = s(1:obj.dimension_);
                if any(s ~= obj.size_)
                    if ismatrix
                        error('Records size doesn''t match symbol size.');
                    end
                    values = values(:);
                end
            end

            % check value for symbol type
            if numel(obj.VALUE_FIELDS) == 0
                error('Numerical records only allowed for Parameter, Variable and Equation');
            elseif dim < 1 || dim > numel(obj.VALUE_FIELDS)
                return
            end

            % set records value
            obj.records.(obj.VALUE_FIELDS{dim}) = values;
        end

        function updateDomainSetDependentData(obj)
            for i = 1:obj.dimension_
                if ~isa(obj.domain_{i}, 'GAMSTransfer.Set') && ...
                    ~isa(obj.domain_{i}, 'GAMSTransfer.Alias')
                    continue
                end
                obj.domain_names_{i} = obj.domain_{i}.name;
                obj.domain_labels_{i} = sprintf('%s_%d', obj.domain_{i}.name, i);
                size = obj.domain_{i}.getNumberRecords();
                if size ~= obj.size_(i)
                    obj.size_(i) = size;
                    obj.modified = true;
                end
            end
        end

    end

end<|MERGE_RESOLUTION|>--- conflicted
+++ resolved
@@ -1910,11 +1910,7 @@
                 end
             end
 
-<<<<<<< HEAD
-            obj.modified = true;
-=======
             obj.setUELs(uels, dim);
->>>>>>> 80b95d6d
         end
 
         %> Adds UELs to the symbol
