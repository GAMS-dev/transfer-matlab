--- conflicted
+++ resolved
@@ -1571,7 +1571,6 @@
     switch container_type
     case 'c'
         gdx = GAMSTransfer.Container('gams_dir', cfg.gams_dir, 'features', cfg.features);
-<<<<<<< HEAD
         gdx.read(cfg.filenames{1}, 'format', 'struct', 'symbols', {'I', 'J', 'X'}, ...
             'values', {'level', 'marginal'});
     case 'cc'
@@ -1603,7 +1602,10 @@
     t.assertEquals(gdx.data.i.name, 'i');
     t.assertEquals(gdx.data.j.name, 'j');
     t.assertEquals(gdx.data.x.name, 'x');
-=======
+
+    switch container_type
+    case 'c'
+        gdx = GAMSTransfer.Container('gams_dir', cfg.gams_dir, 'features', cfg.features);
         gdx.read(cfg.filenames{1}, 'format', 'struct', 'symbols', {'j', 'x', 'i'}, ...
             'values', {'level', 'marginal'});
     case 'cc'
@@ -1629,7 +1631,6 @@
     t.assertEquals(names{1}, 'i');
     t.assertEquals(names{2}, 'j');
     t.assertEquals(names{3}, 'x');
->>>>>>> 985f7115
 end
 
 function test_readSpecialValues(t, cfg, container_type)
